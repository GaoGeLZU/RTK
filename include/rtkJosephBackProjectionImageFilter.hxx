/*=========================================================================
 *
 *  Copyright RTK Consortium
 *
 *  Licensed under the Apache License, Version 2.0 (the "License");
 *  you may not use this file except in compliance with the License.
 *  You may obtain a copy of the License at
 *
 *         http://www.apache.org/licenses/LICENSE-2.0.txt
 *
 *  Unless required by applicable law or agreed to in writing, software
 *  distributed under the License is distributed on an "AS IS" BASIS,
 *  WITHOUT WARRANTIES OR CONDITIONS OF ANY KIND, either express or implied.
 *  See the License for the specific language governing permissions and
 *  limitations under the License.
 *
 *=========================================================================*/

#ifndef rtkJosephBackProjectionImageFilter_hxx
#define rtkJosephBackProjectionImageFilter_hxx

#include "rtkJosephBackProjectionImageFilter.h"

#include "rtkHomogeneousMatrix.h"
#include "rtkBoxShape.h"
#include "rtkProjectionsRegionConstIteratorRayBased.h"

#include <itkImageRegionConstIterator.h>
#include <itkImageRegionIteratorWithIndex.h>
#include <itkIdentityTransform.h>

namespace rtk
{

template <class TInputImage,
          class TOutputImage,
          class TInterpolationWeightMultiplication,
          class TSplatWeightMultiplication,
          class TSumAlongRay>
JosephBackProjectionImageFilter<TInputImage,
                                TOutputImage,
                                TInterpolationWeightMultiplication,
                                TSplatWeightMultiplication,
                                TSumAlongRay >
::JosephBackProjectionImageFilter():
    m_InferiorClip(0.),
    m_SuperiorClip(1.)
{
}

template <class TInputImage,
          class TOutputImage,
          class TInterpolationWeightMultiplication,
          class TSplatWeightMultiplication,
          class TSumAlongRay>
void JosephBackProjectionImageFilter<TInputImage,
                                TOutputImage,
                                TInterpolationWeightMultiplication,
                                TSplatWeightMultiplication,
                                TSumAlongRay >
::GenerateData()
{
  // Allocate the output image
  this->AllocateOutputs();

  const unsigned int Dimension = TInputImage::ImageDimension;
  typename TInputImage::RegionType buffReg = this->GetInput(1)->GetBufferedRegion();
  int offsets[3];
  offsets[0] = 1;
  offsets[1] = this->GetInput(0)->GetBufferedRegion().GetSize()[0];
  offsets[2] = this->GetInput(0)->GetBufferedRegion().GetSize()[0] * this->GetInput(0)->GetBufferedRegion().GetSize()[1];

  const GeometryType *geometry = dynamic_cast<const GeometryType*>(this->GetGeometry());
  if( !geometry )
    {
    itkGenericExceptionMacro(<< "Error, ThreeDCircularProjectionGeometry expected");
    }

  // beginBuffer is pointing at point with index (0,0,0) in memory, even if
  // it is not in the allocated memory
  typename TOutputImage::PixelType *beginBuffer =
      this->GetOutput()->GetBufferPointer() -
      offsets[0] * this->GetOutput()->GetBufferedRegion().GetIndex()[0] -
      offsets[1] * this->GetOutput()->GetBufferedRegion().GetIndex()[1] -
      offsets[2] * this->GetOutput()->GetBufferedRegion().GetIndex()[2];

  // volPPToIndex maps the physical 3D coordinates of a point (in mm) to the
  // corresponding 3D volume index
  typename GeometryType::ThreeDHomogeneousMatrixType volPPToIndex;
  volPPToIndex = GetPhysicalPointToIndexMatrix( this->GetInput(0) );

  // Initialize output region with input region in case the filter is not in
  // place
  if(this->GetInput() != this->GetOutput() )
    {
    // Iterators on volume input and output
    typedef itk::ImageRegionConstIterator<TInputImage> InputRegionIterator;
    InputRegionIterator itVolIn(this->GetInput(0), this->GetInput()->GetBufferedRegion());

    typedef itk::ImageRegionIteratorWithIndex<TOutputImage> OutputRegionIterator;
    OutputRegionIterator itVolOut(this->GetOutput(), this->GetInput()->GetBufferedRegion());

    while(!itVolIn.IsAtEnd() )
      {
      itVolOut.Set(itVolIn.Get() );
      ++itVolIn;
      ++itVolOut;
      }
    }

  // Iterators on projections input
  typedef ProjectionsRegionConstIteratorRayBased<TInputImage> InputRegionIterator;
  InputRegionIterator *itIn;
  itIn = InputRegionIterator::New(this->GetInput(1),
                                  buffReg,
                                  geometry,
                                  volPPToIndex);

  // Create intersection functions, one for each possible main direction
  typename BoxShape::Pointer box = BoxShape::New();
  typename BoxShape::VectorType boxMin, boxMax;
  for(unsigned int i=0; i<Dimension; i++)
    {
    boxMin[i] = this->GetOutput()->GetRequestedRegion().GetIndex()[i];
    boxMax[i] = this->GetOutput()->GetRequestedRegion().GetIndex()[i] +
                this->GetOutput()->GetRequestedRegion().GetSize()[i] - 1;
    boxMax[i] *= 1.-itk::NumericTraits<BoxShape::ScalarType>::epsilon();
    }
  box->SetBoxMin(boxMin);
  box->SetBoxMax(boxMax);

  // Go over each pixel of the projection
  typename BoxShape::VectorType stepMM, np, fp;
  for(unsigned int pix=0; pix<buffReg.GetNumberOfPixels(); pix++, itIn->Next())
    {
    typename InputRegionIterator::PointType sourcePosition = itIn->GetSourcePosition();
    typename InputRegionIterator::PointType dirVox = itIn->GetSourceToPixel();

    // Select main direction
    unsigned int mainDir = 0;
    BoxShape::VectorType dirVoxAbs;
    for(unsigned int i=0; i<Dimension; i++)
      {
      dirVoxAbs[i] = vnl_math_abs( dirVox[i] );
      if(dirVoxAbs[i]>dirVoxAbs[mainDir])
        mainDir = i;
      }

    // Test if there is an intersection
    BoxShape::ScalarType nearDist, farDist;
    if( box->IsIntersectedByRay(sourcePosition, dirVox, nearDist, farDist) &&
        farDist>=0. && // check if detector after the source
        nearDist<=1.)  // check if detector after or in the volume
      {
      // Clip the casting between source and pixel of the detector
      nearDist = std::max(nearDist, m_InferiorClip);
      farDist = std::min(farDist, m_SuperiorClip);

      // Compute and sort intersections: (n)earest and (f)arthest (p)points
      np = sourcePosition + nearDist * dirVox;
      fp = sourcePosition + farDist * dirVox;
      if(np[mainDir]>fp[mainDir])
        std::swap(np, fp);

      // Compute main nearest and farthest slice indices
      const int ns = vnl_math_rnd( np[mainDir]);
      const int fs = vnl_math_rnd( fp[mainDir]);

      // Determine the other two directions
      unsigned int notMainDirInf = (mainDir+1)%Dimension;
      unsigned int notMainDirSup = (mainDir+2)%Dimension;
      if(notMainDirInf>notMainDirSup)
        std::swap(notMainDirInf, notMainDirSup);

      const CoordRepType minx = box->GetBoxMin()[notMainDirInf];
      const CoordRepType miny = box->GetBoxMin()[notMainDirSup];
      const CoordRepType maxx = box->GetBoxMax()[notMainDirInf];
      const CoordRepType maxy = box->GetBoxMax()[notMainDirSup];

      // Init data pointers to first pixel of slice ns (i)nferior and (s)uperior (x|y) corner
      const int offsetx = offsets[notMainDirInf];
      const int offsety = offsets[notMainDirSup];
      const int offsetz = offsets[mainDir];
      OutputPixelType *pxiyi, *pxsyi, *pxiys, *pxsys;

      pxiyi = beginBuffer + ns * offsetz;
      pxsyi = pxiyi + offsetx;
      pxiys = pxiyi + offsety;
      pxsys = pxsyi + offsety;

      // Compute step size and go to first voxel
      const CoordRepType residual = ns - np[mainDir];
      const CoordRepType norm = 1/dirVox[mainDir];
      const CoordRepType stepx = dirVox[notMainDirInf] * norm;
      const CoordRepType stepy = dirVox[notMainDirSup] * norm;
      CoordRepType currentx = np[notMainDirInf] + residual * stepx;
      CoordRepType currenty = np[notMainDirSup] + residual * stepy;

      // Compute voxel to millimeters conversion
      stepMM[notMainDirInf] = this->GetInput(0)->GetSpacing()[notMainDirInf] * stepx;
      stepMM[notMainDirSup] = this->GetInput(0)->GetSpacing()[notMainDirSup] * stepy;
      stepMM[mainDir]       = this->GetInput(0)->GetSpacing()[mainDir];

      typename TInputImage::PixelType rayValue = itk::NumericTraits<typename TInputImage::PixelType>::ZeroValue();
      typename TOutputImage::PixelType attenuationRay = itk::NumericTraits<typename TOutputImage::PixelType>::ZeroValue();
      bool isNewRay = true;
      if (fs == ns) //If the voxel is a corner, we can skip most steps
        {
          attenuationRay += BilinearInterpolationOnBorders(fp[mainDir] - np[mainDir],
                                              pxiyi, pxsyi, pxiys, pxsys,
                                              currentx, currenty, offsetx, offsety,
                                              minx, miny, maxx, maxy);

          rayValue = m_SumAlongRay(itIn->Get(), attenuationRay, stepMM, isNewRay);

          BilinearSplatOnBorders(rayValue, fp[mainDir] - np[mainDir], stepMM.GetNorm(),
                                  pxiyi, pxsyi, pxiys, pxsys, currentx, currenty,
                                  offsetx, offsety, minx, miny, maxx, maxy);
        }
      else
        {
        // First step
        attenuationRay += BilinearInterpolationOnBorders(residual + 0.5,
                                              pxiyi, pxsyi, pxiys, pxsys,
                                              currentx, currenty, offsetx, offsety,
                                              minx, miny, maxx, maxy);

        rayValue = m_SumAlongRay(itIn->Get(), attenuationRay, stepMM, isNewRay);

        BilinearSplatOnBorders(rayValue, residual + 0.5, stepMM.GetNorm(),
                               pxiyi, pxsyi, pxiys, pxsys, currentx, currenty,
                               offsetx, offsety, minx, miny, maxx, maxy);

        // Move to next main direction slice
        pxiyi += offsetz;
        pxsyi += offsetz;
        pxiys += offsetz;
        pxsys += offsetz;
        currentx += stepx;
        currenty += stepy;

        // Middle steps
        for(int i=ns+1; i<fs; i++)
          {
          attenuationRay += BilinearInterpolation( 1.0,
                                       pxiyi, pxsyi, pxiys, pxsys,
                                       currentx, currenty, offsetx, offsety);

          rayValue = m_SumAlongRay(itIn->Get(), attenuationRay, stepMM,isNewRay);

          BilinearSplat(rayValue, 1.0, stepMM.GetNorm(), pxiyi, pxsyi, pxiys, pxsys, currentx, currenty, offsetx, offsety);

          // Move to next main direction slice
          pxiyi += offsetz;
          pxsyi += offsetz;
          pxiys += offsetz;
          pxsys += offsetz;
          currentx += stepx;
          currenty += stepy;
          }

        // Last step
        attenuationRay += BilinearInterpolationOnBorders(fp[mainDir] - fs + 0.5,
                                              pxiyi, pxsyi, pxiys, pxsys,
                                              currentx, currenty, offsetx, offsety,
                                              minx, miny, maxx, maxy);

        rayValue = m_SumAlongRay(itIn->Get(), attenuationRay, stepMM, isNewRay);

        BilinearSplatOnBorders(rayValue, fp[mainDir] - fs + 0.5, stepMM.GetNorm(),
                               pxiyi, pxsyi, pxiys, pxsys, currentx, currenty,
                               offsetx, offsety, minx, miny, maxx, maxy);
        }
      }
    }
  delete itIn;
}

template <class TInputImage,
          class TOutputImage,
          class TInterpolationWeightMultiplication,
          class TSplatWeightMultiplication,
          class TSumAlongRay>
void
JosephBackProjectionImageFilter<TInputImage,
                                TOutputImage,
                                TInterpolationWeightMultiplication,
                                TSplatWeightMultiplication,
                                TSumAlongRay >
::BilinearSplat(const InputPixelType rayValue,
                                               const double stepLengthInVoxel,
                                               const double voxelSize,
                                               OutputPixelType *pxiyi,
                                               OutputPixelType *pxsyi,
                                               OutputPixelType *pxiys,
                                               OutputPixelType *pxsys,
                                               const double x,
                                               const double y,
                                               const int ox,
                                               const int oy)
{
  int ix = vnl_math_floor(x);
  int iy = vnl_math_floor(y);
  int idx = ix*ox + iy*oy;
  CoordRepType lx = x - ix;
  CoordRepType ly = y - iy;
  CoordRepType lxc = 1.-lx;
  CoordRepType lyc = 1.-ly;

  pxiyi[idx] += m_SplatWeightMultiplication(rayValue, stepLengthInVoxel, voxelSize, lxc * lyc);
  pxsyi[idx] += m_SplatWeightMultiplication(rayValue, stepLengthInVoxel, voxelSize, lx * lyc);
  pxiys[idx] += m_SplatWeightMultiplication(rayValue, stepLengthInVoxel, voxelSize, lxc * ly);
  pxsys[idx] += m_SplatWeightMultiplication(rayValue, stepLengthInVoxel, voxelSize, lx * ly);
}

template <class TInputImage,
          class TOutputImage,
          class TInterpolationWeightMultiplication,
          class TSplatWeightMultiplication,
          class TSumAlongRay>
void
JosephBackProjectionImageFilter<TInputImage,
                                TOutputImage,
<<<<<<< HEAD
                                TSplatWeightMultiplication>
=======
                                TInterpolationWeightMultiplication,
                                TSplatWeightMultiplication,
                                TSumAlongRay >
>>>>>>> b2e49001
::BilinearSplatOnBorders(const InputPixelType rayValue,
                                               const double stepLengthInVoxel,
                                               const double voxelSize,
                                               OutputPixelType *pxiyi,
                                               OutputPixelType *pxsyi,
                                               OutputPixelType *pxiys,
                                               OutputPixelType *pxsys,
                                               const double x,
                                               const double y,
                                               const int ox,
                                               const int oy,
                                               const CoordRepType minx,
                                               const CoordRepType miny,
                                               const CoordRepType maxx,
                                               const CoordRepType maxy)
{
  int ix = vnl_math_floor(x);
  int iy = vnl_math_floor(y);
  int idx = ix*ox + iy*oy;
  CoordRepType lx = x - ix;
  CoordRepType ly = y - iy;
  CoordRepType lxc = 1.-lx;
  CoordRepType lyc = 1.-ly;

  int offset_xi = 0;
  int offset_yi = 0;
  int offset_xs = 0;
  int offset_ys = 0;

  if(ix < minx) offset_xi = ox;
  if(iy < miny) offset_yi = oy;
  if(ix >= maxx) offset_xs = -ox;
  if(iy >= maxy) offset_ys = -oy;

  pxiyi[idx + offset_xi + offset_yi] += m_SplatWeightMultiplication(rayValue, stepLengthInVoxel, voxelSize, lxc * lyc);
  pxsyi[idx + offset_xs + offset_yi] += m_SplatWeightMultiplication(rayValue, stepLengthInVoxel, voxelSize, lx * lyc);
  pxiys[idx + offset_xi + offset_ys] += m_SplatWeightMultiplication(rayValue, stepLengthInVoxel, voxelSize, lxc * ly);
  pxsys[idx + offset_xs + offset_ys] += m_SplatWeightMultiplication(rayValue, stepLengthInVoxel, voxelSize, lx * ly);
}

template <class TInputImage,
          class TOutputImage,
          class TInterpolationWeightMultiplication,
          class TSplatWeightMultiplication,
          class TSumAlongRay>
typename JosephBackProjectionImageFilter<TInputImage,
                                TOutputImage,
                                TInterpolationWeightMultiplication,
                                TSplatWeightMultiplication,
                                TSumAlongRay >::OutputPixelType
JosephBackProjectionImageFilter<TInputImage,
                                TOutputImage,
                                TInterpolationWeightMultiplication,
                                TSplatWeightMultiplication,
                                TSumAlongRay >
::BilinearInterpolation(const double stepLengthInVoxel,
                         const InputPixelType *pxiyi,
                         const InputPixelType *pxsyi,
                         const InputPixelType *pxiys,
                         const InputPixelType *pxsys,
                         const CoordRepType x,
                         const CoordRepType y,
                         const int ox,
                         const int oy )
{
  int ix = vnl_math_floor(x);
  int iy = vnl_math_floor(y);
  int idx = ix*ox + iy*oy;
  CoordRepType lx = x - ix;
  CoordRepType ly = y - iy;
  CoordRepType lxc = 1.-lx;
  CoordRepType lyc = 1.-ly;
  return ( m_InterpolationWeightMultiplication(stepLengthInVoxel, lxc * lyc, pxiyi, idx) +
           m_InterpolationWeightMultiplication(stepLengthInVoxel, lx  * lyc, pxsyi, idx) +
           m_InterpolationWeightMultiplication(stepLengthInVoxel, lxc * ly , pxiys, idx) +
           m_InterpolationWeightMultiplication(stepLengthInVoxel, lx  * ly , pxsys, idx) );

}

template <class TInputImage,
          class TOutputImage,
          class TInterpolationWeightMultiplication,
          class TSplatWeightMultiplication,
          class TSumAlongRay>
typename JosephBackProjectionImageFilter<TInputImage,
                                TOutputImage,
                                TInterpolationWeightMultiplication,
                                TSplatWeightMultiplication,
                                TSumAlongRay >::OutputPixelType
JosephBackProjectionImageFilter<TInputImage,
                                TOutputImage,
                                TInterpolationWeightMultiplication,
                                TSplatWeightMultiplication,
                                TSumAlongRay >
::BilinearInterpolationOnBorders( const double stepLengthInVoxel,
                                  const InputPixelType *pxiyi,
                                  const InputPixelType *pxsyi,
                                  const InputPixelType *pxiys,
                                  const InputPixelType *pxsys,
                                  const CoordRepType x,
                                  const CoordRepType y,
                                  const int ox,
                                  const int oy,
                                  const CoordRepType minx,
                                  const CoordRepType miny,
                                  const CoordRepType maxx,
                                  const CoordRepType maxy)
{
  int ix = vnl_math_floor(x);
  int iy = vnl_math_floor(y);
  int idx = ix*ox + iy*oy;
  CoordRepType lx = x - ix;
  CoordRepType ly = y - iy;
  CoordRepType lxc = 1.-lx;
  CoordRepType lyc = 1.-ly;

  int offset_xi = 0;
  int offset_yi = 0;
  int offset_xs = 0;
  int offset_ys = 0;

  OutputPixelType result = itk::NumericTraits<typename TOutputImage::PixelType>::ZeroValue();
  if(ix < minx) offset_xi = ox;
  if(iy < miny) offset_yi = oy;
  if(ix >= maxx) offset_xs = -ox;
  if(iy >= maxy) offset_ys = -oy;

  result += m_InterpolationWeightMultiplication(stepLengthInVoxel, lxc * lyc, pxiyi, idx + offset_xi + offset_yi);
  result += m_InterpolationWeightMultiplication(stepLengthInVoxel, lxc * ly , pxiys, idx + offset_xi + offset_ys);
  result += m_InterpolationWeightMultiplication(stepLengthInVoxel, lx  * lyc, pxsyi, idx + offset_xs + offset_yi);
  result += m_InterpolationWeightMultiplication(stepLengthInVoxel, lx  * ly , pxsys, idx + offset_xs + offset_ys);

  return (result);
}

} // end namespace rtk

#endif<|MERGE_RESOLUTION|>--- conflicted
+++ resolved
@@ -321,13 +321,9 @@
 void
 JosephBackProjectionImageFilter<TInputImage,
                                 TOutputImage,
-<<<<<<< HEAD
-                                TSplatWeightMultiplication>
-=======
-                                TInterpolationWeightMultiplication,
-                                TSplatWeightMultiplication,
-                                TSumAlongRay >
->>>>>>> b2e49001
+                                TInterpolationWeightMultiplication,
+                                TSplatWeightMultiplication,
+                                TSumAlongRay >
 ::BilinearSplatOnBorders(const InputPixelType rayValue,
                                                const double stepLengthInVoxel,
                                                const double voxelSize,
