--- conflicted
+++ resolved
@@ -206,41 +206,30 @@
       stepMM[notMainDirSup] = this->GetInput(0)->GetSpacing()[notMainDirSup] * stepy;
       stepMM[mainDir]       = this->GetInput(0)->GetSpacing()[mainDir];
 
-      typename TInputImage::PixelType rayValue = itk::NumericTraits<typename TInputImage::PixelType>::ZeroValue();
       typename TOutputImage::PixelType attenuationRay = itk::NumericTraits<typename TOutputImage::PixelType>::ZeroValue();
       bool isNewRay = true;
       if (fs == ns) //If the voxel is a corner, we can skip most steps
         {
-<<<<<<< HEAD
-          BilinearSplatOnBorders(itIn->Value(), fp[mainDir] - np[mainDir], stepMM.GetNorm(),
-=======
           attenuationRay += BilinearInterpolationOnBorders(fp[mainDir] - np[mainDir],
                                               pxiyi, pxsyi, pxiys, pxsys,
                                               currentx, currenty, offsetx, offsety,
                                               minx, miny, maxx, maxy);
-
-          rayValue = m_SumAlongRay(itIn->Get(), attenuationRay, stepMM, isNewRay);
-
+          const typename TInputImage::PixelType &rayValue = m_SumAlongRay(itIn->Value(), attenuationRay, stepMM, isNewRay);
           BilinearSplatOnBorders(rayValue, fp[mainDir] - np[mainDir], stepMM.GetNorm(),
->>>>>>> bbdc0d4e
-                                  pxiyi, pxsyi, pxiys, pxsys, currentx, currenty,
-                                  offsetx, offsety, minx, miny, maxx, maxy);
+                                 pxiyi, pxsyi, pxiys, pxsys, currentx, currenty,
+                                 offsetx, offsety, minx, miny, maxx, maxy);
         }
       else
         {
         // First step
-<<<<<<< HEAD
-        BilinearSplatOnBorders(itIn->Value(), residual + 0.5, stepMM.GetNorm(),
-=======
         attenuationRay += BilinearInterpolationOnBorders(residual + 0.5,
                                               pxiyi, pxsyi, pxiys, pxsys,
                                               currentx, currenty, offsetx, offsety,
                                               minx, miny, maxx, maxy);
 
-        rayValue = m_SumAlongRay(itIn->Get(), attenuationRay, stepMM, isNewRay);
-
-        BilinearSplatOnBorders(rayValue, residual + 0.5, stepMM.GetNorm(),
->>>>>>> bbdc0d4e
+        const typename TInputImage::PixelType &rayValueF = m_SumAlongRay(itIn->Value(), attenuationRay, stepMM, isNewRay);
+
+        BilinearSplatOnBorders(rayValueF, residual + 0.5, stepMM.GetNorm(),
                                pxiyi, pxsyi, pxiys, pxsys, currentx, currenty,
                                offsetx, offsety, minx, miny, maxx, maxy);
 
@@ -255,17 +244,13 @@
         // Middle steps
         for(int i=ns+1; i<fs; i++)
           {
-<<<<<<< HEAD
-          BilinearSplat(itIn->Value(), 1.0, stepMM.GetNorm(), pxiyi, pxsyi, pxiys, pxsys, currentx, currenty, offsetx, offsety);
-=======
           attenuationRay += BilinearInterpolation( 1.0,
                                        pxiyi, pxsyi, pxiys, pxsys,
                                        currentx, currenty, offsetx, offsety);
 
-          rayValue = m_SumAlongRay(itIn->Get(), attenuationRay, stepMM,isNewRay);
-
-          BilinearSplat(rayValue, 1.0, stepMM.GetNorm(), pxiyi, pxsyi, pxiys, pxsys, currentx, currenty, offsetx, offsety);
->>>>>>> bbdc0d4e
+          const typename TInputImage::PixelType &rayValueM = m_SumAlongRay(itIn->Value(), attenuationRay, stepMM,isNewRay);
+
+          BilinearSplat(rayValueM, 1.0, stepMM.GetNorm(), pxiyi, pxsyi, pxiys, pxsys, currentx, currenty, offsetx, offsety);
 
           // Move to next main direction slice
           pxiyi += offsetz;
@@ -277,18 +262,14 @@
           }
 
         // Last step
-<<<<<<< HEAD
-        BilinearSplatOnBorders(itIn->Value(), fp[mainDir] - fs + 0.5, stepMM.GetNorm(),
-=======
         attenuationRay += BilinearInterpolationOnBorders(fp[mainDir] - fs + 0.5,
                                               pxiyi, pxsyi, pxiys, pxsys,
                                               currentx, currenty, offsetx, offsety,
                                               minx, miny, maxx, maxy);
 
-        rayValue = m_SumAlongRay(itIn->Get(), attenuationRay, stepMM, isNewRay);
-
-        BilinearSplatOnBorders(rayValue, fp[mainDir] - fs + 0.5, stepMM.GetNorm(),
->>>>>>> bbdc0d4e
+        const typename TInputImage::PixelType &rayValueE = m_SumAlongRay(itIn->Value(), attenuationRay, stepMM, isNewRay);
+
+        BilinearSplatOnBorders(rayValueE, fp[mainDir] - fs + 0.5, stepMM.GetNorm(),
                                pxiyi, pxsyi, pxiys, pxsys, currentx, currenty,
                                offsetx, offsety, minx, miny, maxx, maxy);
         }
@@ -304,26 +285,11 @@
           class TSumAlongRay>
 void
 JosephBackProjectionImageFilter<TInputImage,
-<<<<<<< HEAD
-                                   TOutputImage,
-                                   TSplatWeightMultiplication>
+                                TOutputImage,
+                                TInterpolationWeightMultiplication,
+                                TSplatWeightMultiplication,
+                                TSumAlongRay >
 ::BilinearSplat(const InputPixelType &rayValue,
-                const double stepLengthInVoxel,
-                const double voxelSize,
-                OutputPixelType *pxiyi,
-                OutputPixelType *pxsyi,
-                OutputPixelType *pxiys,
-                OutputPixelType *pxsys,
-                const double x,
-                const double y,
-                const int ox,
-                const int oy)
-=======
-                                TOutputImage,
-                                TInterpolationWeightMultiplication,
-                                TSplatWeightMultiplication,
-                                TSumAlongRay >
-::BilinearSplat(const InputPixelType rayValue,
                                                const double stepLengthInVoxel,
                                                const double voxelSize,
                                                OutputPixelType *pxiyi,
@@ -334,7 +300,6 @@
                                                const double y,
                                                const int ox,
                                                const int oy)
->>>>>>> bbdc0d4e
 {
   int ix = vnl_math_floor(x);
   int iy = vnl_math_floor(y);
@@ -344,17 +309,10 @@
   CoordRepType lxc = 1.-lx;
   CoordRepType lyc = 1.-ly;
 
-<<<<<<< HEAD
   m_SplatWeightMultiplication(rayValue, pxiyi[idx], stepLengthInVoxel, voxelSize, lxc * lyc);
   m_SplatWeightMultiplication(rayValue, pxsyi[idx], stepLengthInVoxel, voxelSize, lx * lyc);
   m_SplatWeightMultiplication(rayValue, pxiys[idx], stepLengthInVoxel, voxelSize, lxc * ly);
   m_SplatWeightMultiplication(rayValue, pxsys[idx], stepLengthInVoxel, voxelSize, lx * ly);
-=======
-  pxiyi[idx] += m_SplatWeightMultiplication(rayValue, stepLengthInVoxel, voxelSize, lxc * lyc);
-  pxsyi[idx] += m_SplatWeightMultiplication(rayValue, stepLengthInVoxel, voxelSize, lx * lyc);
-  pxiys[idx] += m_SplatWeightMultiplication(rayValue, stepLengthInVoxel, voxelSize, lxc * ly);
-  pxsys[idx] += m_SplatWeightMultiplication(rayValue, stepLengthInVoxel, voxelSize, lx * ly);
->>>>>>> bbdc0d4e
 }
 
 template <class TInputImage,
@@ -364,30 +322,11 @@
           class TSumAlongRay>
 void
 JosephBackProjectionImageFilter<TInputImage,
-<<<<<<< HEAD
-                                   TOutputImage,
-                                   TSplatWeightMultiplication>
+                                TOutputImage,
+                                TInterpolationWeightMultiplication,
+                                TSplatWeightMultiplication,
+                                TSumAlongRay >
 ::BilinearSplatOnBorders(const InputPixelType &rayValue,
-                         const double stepLengthInVoxel,
-                         const double voxelSize,
-                         OutputPixelType *pxiyi,
-                         OutputPixelType *pxsyi,
-                         OutputPixelType *pxiys,
-                         OutputPixelType *pxsys,
-                         const double x,
-                         const double y,
-                         const int ox,
-                         const int oy,
-                         const CoordRepType minx,
-                         const CoordRepType miny,
-                         const CoordRepType maxx,
-                         const CoordRepType maxy)
-=======
-                                TOutputImage,
-                                TInterpolationWeightMultiplication,
-                                TSplatWeightMultiplication,
-                                TSumAlongRay >
-::BilinearSplatOnBorders(const InputPixelType rayValue,
                                                const double stepLengthInVoxel,
                                                const double voxelSize,
                                                OutputPixelType *pxiyi,
@@ -402,7 +341,6 @@
                                                const CoordRepType miny,
                                                const CoordRepType maxx,
                                                const CoordRepType maxy)
->>>>>>> bbdc0d4e
 {
   int ix = vnl_math_floor(x);
   int iy = vnl_math_floor(y);
@@ -422,16 +360,10 @@
   if(ix >= maxx) offset_xs = -ox;
   if(iy >= maxy) offset_ys = -oy;
 
-<<<<<<< HEAD
   m_SplatWeightMultiplication(rayValue, pxiyi[idx + offset_xi + offset_yi], stepLengthInVoxel, voxelSize, lxc * lyc);
   m_SplatWeightMultiplication(rayValue, pxiys[idx + offset_xi + offset_ys], stepLengthInVoxel, voxelSize, lxc * ly);
   m_SplatWeightMultiplication(rayValue, pxsyi[idx + offset_xs + offset_yi], stepLengthInVoxel, voxelSize, lx * lyc);
   m_SplatWeightMultiplication(rayValue, pxsys[idx + offset_xs + offset_ys], stepLengthInVoxel, voxelSize, lx * ly);
-=======
-  pxiyi[idx + offset_xi + offset_yi] += m_SplatWeightMultiplication(rayValue, stepLengthInVoxel, voxelSize, lxc * lyc);
-  pxsyi[idx + offset_xs + offset_yi] += m_SplatWeightMultiplication(rayValue, stepLengthInVoxel, voxelSize, lx * lyc);
-  pxiys[idx + offset_xi + offset_ys] += m_SplatWeightMultiplication(rayValue, stepLengthInVoxel, voxelSize, lxc * ly);
-  pxsys[idx + offset_xs + offset_ys] += m_SplatWeightMultiplication(rayValue, stepLengthInVoxel, voxelSize, lx * ly);
 }
 
 template <class TInputImage,
@@ -471,7 +403,6 @@
            m_InterpolationWeightMultiplication(stepLengthInVoxel, lxc * ly , pxiys, idx) +
            m_InterpolationWeightMultiplication(stepLengthInVoxel, lx  * ly , pxsys, idx) );
 
->>>>>>> bbdc0d4e
 }
 
 template <class TInputImage,
