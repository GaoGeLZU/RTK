--- conflicted
+++ resolved
@@ -12,13 +12,6 @@
 option "projection"  p "Vector projections file"                               string yes
 option "nodisplaced" - "Disable the displaced detector filter"                 flag   off
 
-<<<<<<< HEAD
-section "Projectors"
-option "fp"    f "Forward projection method" values="Joseph","RayCastInterpolator","CudaRayCast" enum no default="Joseph"
-option "bp"    b "Back projection method" values="VoxelBasedBackProjection","Joseph","CudaVoxelBased","CudaRayCast" enum no default="VoxelBasedBackProjection"
-
-=======
->>>>>>> 2cb0b18c
 section "Regularization"
 option "nopositivity" - "Do not enforce positivity"                                                             flag    off
 option "tviter"      - "Total variation (spatial, temporal and nuclear) regularization: number of iterations"   int     no      default="10"
