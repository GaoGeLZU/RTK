/*=========================================================================
 *
 *  Copyright RTK Consortium
 *
 *  Licensed under the Apache License, Version 2.0 (the "License");
 *  you may not use this file except in compliance with the License.
 *  You may obtain a copy of the License at
 *
 *         http://www.apache.org/licenses/LICENSE-2.0.txt
 *
 *  Unless required by applicable law or agreed to in writing, software
 *  distributed under the License is distributed on an "AS IS" BASIS,
 *  WITHOUT WARRANTIES OR CONDITIONS OF ANY KIND, either express or implied.
 *  See the License for the specific language governing permissions and
 *  limitations under the License.
 *
 *=========================================================================*/

#ifndef rtkJosephBackProjectionImageFilter_hxx
#define rtkJosephBackProjectionImageFilter_hxx

#include "rtkHomogeneousMatrix.h"
#include "rtkRayBoxIntersectionFunction.h"
#include "rtkProjectionsRegionConstIteratorRayBased.h"

#include <itkImageRegionConstIterator.h>
#include <itkImageRegionIteratorWithIndex.h>
#include <itkIdentityTransform.h>

namespace rtk
{

template <class TInputImage,
          class TOutputImage,
          class TSplatWeightMultiplication>
JosephBackProjectionImageFilter<TInputImage,
                                TOutputImage,
                                TSplatWeightMultiplication>
::JosephBackProjectionImageFilter()
{
#if ITK_VERSION_MAJOR > 4 || (ITK_VERSION_MAJOR == 4 && ITK_VERSION_MINOR >= 4)
  // Set the direction along which the requested region should NOT be split
  m_Splitter = rtk::ImageRegionSplitterArbitraryDimension::New();
  m_NumberOfSubsplits = 4;
#else
  // Old versions of ITK (before 4.4) do not have the ImageRegionSplitterDirection
  // and should run this filter with only one thread
  this->SetNumberOfThreads(1);
#endif
}

#if ITK_VERSION_MAJOR > 4 || (ITK_VERSION_MAJOR == 4 && ITK_VERSION_MINOR >= 4)
template <class TInputImage,
          class TOutputImage,
          class TSplatWeightMultiplication>
const itk::ImageRegionSplitterBase*
JosephBackProjectionImageFilter<TInputImage,
                                TOutputImage,
                                TSplatWeightMultiplication>
::GetImageRegionSplitter(void) const
{
  return m_Splitter;
}
#endif

template <class TInputImage,
          class TOutputImage,
          class TSplatWeightMultiplication>
unsigned int
JosephBackProjectionImageFilter<TInputImage,
                                TOutputImage,
                                TSplatWeightMultiplication>
::SplitRequestedRegion(unsigned int i, unsigned int pieces, OutputImageRegionType &splitRegion)
{
const itk::ImageRegionSplitterBase * splitter = this->GetImageRegionSplitter();

splitRegion = this->GetInput(1)->GetBufferedRegion();
return splitter->GetSplit( i, this->GetOptimalNumberOfSplits(), splitRegion );
}

template <class TInputImage,
          class TOutputImage,
          class TSplatWeightMultiplication>
void
JosephBackProjectionImageFilter<TInputImage,
                                TOutputImage,
                                TSplatWeightMultiplication>
::BeforeThreadedGenerateData()
{
  // Allocate the output image
  this->GetOutput()->SetNumberOfComponentsPerPixel(this->GetInput(0)->GetNumberOfComponentsPerPixel());
  this->AllocateOutputs();

  // Initialize output region with input region in case the filter is not in
  // place
  if(this->GetInput() != this->GetOutput() )
    {
    // Iterators on volume input and output
    typedef itk::ImageRegionConstIterator<TInputImage> InputRegionIterator;
    InputRegionIterator itVolIn(this->GetInput(0), this->GetInput()->GetBufferedRegion());

    typedef itk::ImageRegionIteratorWithIndex<TOutputImage> OutputRegionIterator;
    OutputRegionIterator itVolOut(this->GetOutput(), this->GetInput()->GetBufferedRegion());

    while(!itVolIn.IsAtEnd() )
      {
      itVolOut.Set(itVolIn.Get() );
      ++itVolIn;
      ++itVolOut;
      }
    }

  // Instead of using GetNumberOfThreads, we need to split the image into the
  // number of regions that will actually be returned by
  // itkImageSource::SplitRequestedRegion. Sometimes this number is less than
  // the number of threads requested.
  OutputImageRegionType dummy;
  unsigned int actualThreads = this->SplitRequestedRegion(0, this->GetOptimalNumberOfSplits(), dummy);

  m_Barrier = itk::Barrier::New();
  m_Barrier->Initialize(actualThreads);
}

template <class TInputImage,
          class TOutputImage,
          class TSplatWeightMultiplication>
unsigned int
JosephBackProjectionImageFilter<TInputImage,
                                TOutputImage,
                                TSplatWeightMultiplication>
::GetOptimalNumberOfSplits()
{
  // Very crude approximation at the moment: assumes a flat and centered detector,
  // a centered volume of which we calculate the bounding ball,
  // and neglects the fact that off-center slabs are thinner

  const unsigned int Dimension = TInputImage::ImageDimension;
  typename TInputImage::RegionType buffReg = this->GetInput(1)->GetBufferedRegion();
<<<<<<< HEAD

  int offsets[Dimension];
  offsets[0] = this->GetInput(0)->GetNumberOfComponentsPerPixel();
  for (unsigned int i=1; i<Dimension; i++)
    offsets[i] = this->GetInput(0)->GetBufferedRegion().GetSize()[i-1] * offsets[i-1];
=======
  buffReg.SetSize(Dimension-1,1);

  // Compute the best splitting axis
  std::vector<float> extent(2);
  std::vector<float> spacing(2);
  std::vector<float> normalizedExtent(2);
  spacing[0] = std::max(this->GetOutput()->GetSpacing()[0], this->GetOutput()->GetSpacing()[2]);
  spacing[1] = this->GetOutput()->GetSpacing()[1];
  for(unsigned int i=0; i<2; i++)
    {
    extent[i] = this->GetInput(1)->GetSpacing()[i] * buffReg.GetSize()[i];
    normalizedExtent[i] = extent[i] / spacing[i];
    }
  if(normalizedExtent[0] > normalizedExtent[1])
    m_SplitAxis = 0;
  else
    m_SplitAxis = 1;
  m_Splitter->SetSplitAxis(m_SplitAxis);

  // Compute the radius of a bounding ball around the volume
  float volumeRadius = 0;
  for (unsigned int dim=0; dim<Dimension; dim++)
    {
    float length = this->GetOutput()->GetRequestedRegion().GetSize()[dim] * this->GetOutput()->GetSpacing()[dim];
    volumeRadius += length * length;
    }
  volumeRadius = sqrt(volumeRadius);

  // Project the distance between two slabs onto the plane parallel to the detector
  // and "at the entrance" of the bounding box ball (i.e. closest to the source)
  float distanceBetweenSlabs, projectedDistanceBetweenSlabs, ratio;

  // Make sure we are not requesting too many threads for the dimension along which we split
  unsigned int requestedThreads = this->GetNumberOfThreads();
  while ((requestedThreads * m_NumberOfSubsplits > buffReg.GetSize()[m_SplitAxis]) && (requestedThreads > 1))
    requestedThreads /= 2;

  // If the size along the dimension we want to split is too small, and we can't use multiple threads, revert to single threading. Otherwise, go on
  if (requestedThreads > 1)
    {
    // Initial estimate, using as many splits as threads available, and m_NumberOfSubsplits subsplits (default is 4)
    distanceBetweenSlabs = buffReg.GetSize()[m_SplitAxis] * this->GetInput(1)->GetSpacing()[m_SplitAxis] * (m_NumberOfSubsplits-1) / (m_NumberOfSubsplits * requestedThreads);
    GeometryType *geometry = dynamic_cast<GeometryType*>(this->GetGeometry().GetPointer());
    if( !geometry )
      {
      itkGenericExceptionMacro(<< "Error, ThreeDCircularProjectionGeometry expected");
      }
    float sid = geometry->GetSourceToIsocenterDistances()[0];
    float sdd = geometry->GetSourceToDetectorDistances()[0];
    projectedDistanceBetweenSlabs = distanceBetweenSlabs * (sid - volumeRadius) / sdd;
    ratio = projectedDistanceBetweenSlabs / spacing[m_SplitAxis];

    // In order to be safe and "compensate" for all the approximations, we should strive to obtain a ratio of 4 or more.
    if (ratio < 4.0)
      requestedThreads = floor((double) requestedThreads * ratio / 4.0);
    }
  return requestedThreads;
}

template <class TInputImage,
          class TOutputImage,
          class TSplatWeightMultiplication>
void
JosephBackProjectionImageFilter<TInputImage,
                                TOutputImage,
                                TSplatWeightMultiplication>
::ThreadedGenerateData( const OutputImageRegionType& inputRegionForThread, ThreadIdType threadId )
{
  // Get the full buffered region in the input projections
  const unsigned int Dimension = TInputImage::ImageDimension;
  int offsets[3];
  offsets[0] = 1;
  offsets[1] = this->GetInput(0)->GetBufferedRegion().GetSize()[0];
  offsets[2] = this->GetInput(0)->GetBufferedRegion().GetSize()[0] * this->GetInput(0)->GetBufferedRegion().GetSize()[1];
>>>>>>> 3dd32bc7

  // The current thread will only work on a slab of the input projection data, one projection at a time
  // It will process the first half of its slab, wait for the other threads, and process the second half
  // The following code computes the splitting in half (along the same dimension as SplitRequestedRegion did)
  typename TInputImage::RegionType singleProjectionInputRegionForThread;
  rtk::ImageRegionSplitterArbitraryDimension::Pointer splitter = rtk::ImageRegionSplitterArbitraryDimension::New();

  GeometryType *geometry = dynamic_cast<GeometryType*>(this->GetGeometry().GetPointer());
  if( !geometry )
    {
    itkGenericExceptionMacro(<< "Error, ThreeDCircularProjectionGeometry expected");
    }

  // beginBuffer is pointing at point with index (0,0,0) in memory, even if
  // it is not in the allocated memory
  typename TOutputImage::InternalPixelType *beginBuffer =
      this->GetOutput()->GetBufferPointer() -
      offsets[0] * this->GetOutput()->GetBufferedRegion().GetIndex()[0] -
      offsets[1] * this->GetOutput()->GetBufferedRegion().GetIndex()[1] -
      offsets[2] * this->GetOutput()->GetBufferedRegion().GetIndex()[2];

  // volPPToIndex maps the physical 3D coordinates of a point (in mm) to the
  // corresponding 3D volume index
  typename GeometryType::ThreeDHomogeneousMatrixType volPPToIndex;
  volPPToIndex = GetPhysicalPointToIndexMatrix( this->GetInput(0) );

  // Must process projections one by one, otherwise two threads
  // back projecting different slabs of two opposite projections
  // may collide because of the cone angle
  for (unsigned int proj=inputRegionForThread.GetIndex()[2]; proj<inputRegionForThread.GetIndex()[2]+inputRegionForThread.GetSize()[2]; proj++)
    {
    // Process even slabs first, then odd slabs,
    // to avoid collisions between threads
    for (unsigned int subsplit=0; subsplit<m_NumberOfSubsplits; subsplit++)
      {
      singleProjectionInputRegionForThread = inputRegionForThread;
      singleProjectionInputRegionForThread.SetSize(2,1);
      singleProjectionInputRegionForThread.SetIndex(2,proj);
      splitter->SetSplitAxis(m_SplitAxis);
      splitter->GetSplit(subsplit, m_NumberOfSubsplits, singleProjectionInputRegionForThread);

      // Iterators on projections input
      typedef ProjectionsRegionConstIteratorRayBased<TInputImage> InputRegionIterator;
      InputRegionIterator *itIn;
      itIn = InputRegionIterator::New(this->GetInput(1),
                                      singleProjectionInputRegionForThread,
                                      geometry,
                                      volPPToIndex);

      // Create intersection functions, one for each possible main direction
      typedef rtk::RayBoxIntersectionFunction<CoordRepType, Dimension> RBIFunctionType;
      typename RBIFunctionType::Pointer rbi = RBIFunctionType::New();
      typename RBIFunctionType::VectorType boxMin, boxMax;
      for(unsigned int i=0; i<Dimension; i++)
        {
        boxMin[i] = this->GetOutput()->GetRequestedRegion().GetIndex()[i];
        boxMax[i] = this->GetOutput()->GetRequestedRegion().GetIndex()[i] +
                    this->GetOutput()->GetRequestedRegion().GetSize()[i] - 1;
        }
      rbi->SetBoxMin(boxMin);
      rbi->SetBoxMax(boxMax);

      typename RBIFunctionType::VectorType stepMM, np, fp;


      // Go over each pixel of the projection
      for(unsigned int pix=0; pix<singleProjectionInputRegionForThread.GetNumberOfPixels(); pix++, itIn->Next())
        {
        typename InputRegionIterator::PointType sourcePosition = itIn->GetSourcePosition();
        typename InputRegionIterator::PointType dirVox = itIn->GetSourceToPixel();

        //Set source
        rbi->SetRayOrigin( sourcePosition );

<<<<<<< HEAD
    // Test if there is an intersection
    if( rbi->Evaluate(&dirVox[0]) &&
        rbi->GetFarthestDistance()>=0. && // check if detector after the source
        rbi->GetNearestDistance()<=1.)    // check if detector after or in the volume
      {
      // Clip the casting between source and pixel of the detector
      rbi->SetNearestDistance ( std::max(rbi->GetNearestDistance() , 0.) );
      rbi->SetFarthestDistance( std::min(rbi->GetFarthestDistance(), 1.) );

      // Compute and sort intersections: (n)earest and (f)arthest (p)points
      np = rbi->GetNearestPoint();
      fp = rbi->GetFarthestPoint();
      if(np[mainDir]>fp[mainDir])
        std::swap(np, fp);

      // Compute main nearest and farthest slice indices
      const int ns = vnl_math_rnd( np[mainDir]);
      const int fs = vnl_math_rnd( fp[mainDir]);

      // Determine the other two directions
      unsigned int notMainDirInf = (mainDir+1)%Dimension;
      unsigned int notMainDirSup = (mainDir+2)%Dimension;
      if(notMainDirInf>notMainDirSup)
        std::swap(notMainDirInf, notMainDirSup);

      const CoordRepType minx = rbi->GetBoxMin()[notMainDirInf];
      const CoordRepType miny = rbi->GetBoxMin()[notMainDirSup];
      const CoordRepType maxx = rbi->GetBoxMax()[notMainDirInf];
      const CoordRepType maxy = rbi->GetBoxMax()[notMainDirSup];

      // Init data pointers to first pixel of slice ns (i)nferior and (s)uperior (x|y) corner
      const int offsetx = offsets[notMainDirInf];
      const int offsety = offsets[notMainDirSup];
      const int offsetz = offsets[mainDir];
      OutputInternalPixelType *pxiyi, *pxsyi, *pxiys, *pxsys;

      pxiyi = beginBuffer + ns * offsetz;
      pxsyi = pxiyi + offsetx;
      pxiys = pxiyi + offsety;
      pxsys = pxsyi + offsety;

      // Compute step size and go to first voxel
      const CoordRepType residual = ns - np[mainDir];
      const CoordRepType norm = 1/dirVox[mainDir];
      const CoordRepType stepx = dirVox[notMainDirInf] * norm;
      const CoordRepType stepy = dirVox[notMainDirSup] * norm;
      CoordRepType currentx = np[notMainDirInf] + residual * stepx;
      CoordRepType currenty = np[notMainDirSup] + residual * stepy;

      // Compute voxel to millimeters conversion
      stepMM[notMainDirInf] = this->GetInput(0)->GetSpacing()[notMainDirInf] * stepx;
      stepMM[notMainDirSup] = this->GetInput(0)->GetSpacing()[notMainDirSup] * stepy;
      stepMM[mainDir]       = this->GetInput(0)->GetSpacing()[mainDir];

      if (fs == ns) //If the voxel is a corner, we can skip most steps
        {
          BilinearSplatOnBorders(itIn->Get(), fp[mainDir] - np[mainDir], stepMM.GetNorm(),
                                  pxiyi, pxsyi, pxiys, pxsys, currentx, currenty,
                                  offsetx, offsety, minx, miny, maxx, maxy);
        }
      else
        {
        // First step
        BilinearSplatOnBorders(itIn->Get(), residual + 0.5, stepMM.GetNorm(),
                               pxiyi, pxsyi, pxiys, pxsys, currentx, currenty,
                               offsetx, offsety, minx, miny, maxx, maxy);

        // Move to next main direction slice
        pxiyi += offsetz;
        pxsyi += offsetz;
        pxiys += offsetz;
        pxsys += offsetz;
        currentx += stepx;
        currenty += stepy;

        // Middle steps
        for(int i=ns+1; i<fs; i++)
=======
        // Select main direction
        unsigned int mainDir = 0;
        typename RBIFunctionType::VectorType dirVoxAbs;
        for(unsigned int i=0; i<Dimension; i++)
>>>>>>> 3dd32bc7
          {
          dirVoxAbs[i] = vnl_math_abs( dirVox[i] );
          if(dirVoxAbs[i]>dirVoxAbs[mainDir])
            mainDir = i;
          }

        // Test if there is an intersection
        if( rbi->Evaluate(&dirVox[0]) &&
            rbi->GetFarthestDistance()>=0. && // check if detector after the source
            rbi->GetNearestDistance()<=1.)    // check if detector after or in the volume
          {
          // Clip the casting between source and pixel of the detector
          rbi->SetNearestDistance ( std::max(rbi->GetNearestDistance() , 0.) );
          rbi->SetFarthestDistance( std::min(rbi->GetFarthestDistance(), 1.) );

          // Compute and sort intersections: (n)earest and (f)arthest (p)points
          np = rbi->GetNearestPoint();
          fp = rbi->GetFarthestPoint();
          if(np[mainDir]>fp[mainDir])
            std::swap(np, fp);

          // Compute main nearest and farthest slice indices
          const int ns = vnl_math_rnd( np[mainDir]);
          const int fs = vnl_math_rnd( fp[mainDir]);

          // Determine the other two directions
          unsigned int notMainDirInf = (mainDir+1)%Dimension;
          unsigned int notMainDirSup = (mainDir+2)%Dimension;
          if(notMainDirInf>notMainDirSup)
            std::swap(notMainDirInf, notMainDirSup);

          const CoordRepType minx = rbi->GetBoxMin()[notMainDirInf];
          const CoordRepType miny = rbi->GetBoxMin()[notMainDirSup];
          const CoordRepType maxx = rbi->GetBoxMax()[notMainDirInf];
          const CoordRepType maxy = rbi->GetBoxMax()[notMainDirSup];

          // Init data pointers to first pixel of slice ns (i)nferior and (s)uperior (x|y) corner
          const int offsetx = offsets[notMainDirInf];
          const int offsety = offsets[notMainDirSup];
          const int offsetz = offsets[mainDir];
          OutputPixelType *pxiyi, *pxsyi, *pxiys, *pxsys;

          pxiyi = beginBuffer + ns * offsetz;
          pxsyi = pxiyi + offsetx;
          pxiys = pxiyi + offsety;
          pxsys = pxsyi + offsety;

          // Compute step size and go to first voxel
          const CoordRepType residual = ns - np[mainDir];
          const CoordRepType norm = 1/dirVox[mainDir];
          const CoordRepType stepx = dirVox[notMainDirInf] * norm;
          const CoordRepType stepy = dirVox[notMainDirSup] * norm;
          CoordRepType currentx = np[notMainDirInf] + residual * stepx;
          CoordRepType currenty = np[notMainDirSup] + residual * stepy;

          // Compute voxel to millimeters conversion
          stepMM[notMainDirInf] = this->GetInput(0)->GetSpacing()[notMainDirInf] * stepx;
          stepMM[notMainDirSup] = this->GetInput(0)->GetSpacing()[notMainDirSup] * stepy;
          stepMM[mainDir]       = this->GetInput(0)->GetSpacing()[mainDir];

          if (fs == ns) //If the voxel is a corner, we can skip most steps
            {
            BilinearSplatOnBorders(itIn->Get(), fp[mainDir] - np[mainDir], stepMM.GetNorm(),
                                    pxiyi, pxsyi, pxiys, pxsys, currentx, currenty,
                                    offsetx, offsety, minx, miny, maxx, maxy);
            }
          else
            {
            // First step
            BilinearSplatOnBorders(itIn->Get(), residual + 0.5, stepMM.GetNorm(),
                                   pxiyi, pxsyi, pxiys, pxsys, currentx, currenty,
                                   offsetx, offsety, minx, miny, maxx, maxy);

            // Move to next main direction slice
            pxiyi += offsetz;
            pxsyi += offsetz;
            pxiys += offsetz;
            pxsys += offsetz;
            currentx += stepx;
            currenty += stepy;

            // Middle steps
            for(int i=ns+1; i<fs; i++)
              {
              BilinearSplat(itIn->Get(), 1.0, stepMM.GetNorm(), pxiyi, pxsyi, pxiys, pxsys, currentx, currenty, offsetx, offsety);

              // Move to next main direction slice
              pxiyi += offsetz;
              pxsyi += offsetz;
              pxiys += offsetz;
              pxsys += offsetz;
              currentx += stepx;
              currenty += stepy;
              }

            // Last step
            BilinearSplatOnBorders(itIn->Get(), fp[mainDir] - fs + 0.5, stepMM.GetNorm(),
                                   pxiyi, pxsyi, pxiys, pxsys, currentx, currenty,
                                   offsetx, offsety, minx, miny, maxx, maxy);
            }
          }
        }
      delete itIn;
      m_Barrier->Wait();
      }
    }
}

template <class TInputImage,
          class TOutputImage,
          class TSplatWeightMultiplication>
void
JosephBackProjectionImageFilter<TInputImage,
                                TOutputImage,
                                TSplatWeightMultiplication>
::BilinearSplat(const InputPixelType rayValue,
                                               const double stepLengthInVoxel,
                                               const double voxelSize,
                                               OutputInternalPixelType *pxiyi,
                                               OutputInternalPixelType *pxsyi,
                                               OutputInternalPixelType *pxiys,
                                               OutputInternalPixelType *pxsys,
                                               const double x,
                                               const double y,
                                               const int ox,
                                               const int oy)
{
  int ix = vnl_math_floor(x);
  int iy = vnl_math_floor(y);
  int idx = ix*ox + iy*oy;
  CoordRepType lx = x - ix;
  CoordRepType ly = y - iy;
  CoordRepType lxc = 1.-lx;
  CoordRepType lyc = 1.-ly;

  pxiyi[idx] += m_SplatWeightMultiplication(rayValue, stepLengthInVoxel, voxelSize, lxc * lyc);
  pxsyi[idx] += m_SplatWeightMultiplication(rayValue, stepLengthInVoxel, voxelSize, lx * lyc);
  pxiys[idx] += m_SplatWeightMultiplication(rayValue, stepLengthInVoxel, voxelSize, lxc * ly);
  pxsys[idx] += m_SplatWeightMultiplication(rayValue, stepLengthInVoxel, voxelSize, lx * ly);
}

template <class TInputImage,
          class TOutputImage,
          class TSplatWeightMultiplication>
void
JosephBackProjectionImageFilter<TInputImage,
                                TOutputImage,
                                TSplatWeightMultiplication>
::BilinearSplatOnBorders(const InputPixelType rayValue,
                                               const double stepLengthInVoxel,
                                               const double voxelSize,
                                               OutputInternalPixelType *pxiyi,
                                               OutputInternalPixelType *pxsyi,
                                               OutputInternalPixelType *pxiys,
                                               OutputInternalPixelType *pxsys,
                                               const double x,
                                               const double y,
                                               const int ox,
                                               const int oy,
                                               const CoordRepType minx,
                                               const CoordRepType miny,
                                               const CoordRepType maxx,
                                               const CoordRepType maxy)
{
  int ix = vnl_math_floor(x);
  int iy = vnl_math_floor(y);
  int idx = ix*ox + iy*oy;
  CoordRepType lx = x - ix;
  CoordRepType ly = y - iy;
  CoordRepType lxc = 1.-lx;
  CoordRepType lyc = 1.-ly;

  int offset_xi = 0;
  int offset_yi = 0;
  int offset_xs = 0;
  int offset_ys = 0;

  if(ix < minx) offset_xi = ox;
  if(iy < miny) offset_yi = oy;
  if(ix >= maxx) offset_xs = -ox;
  if(iy >= maxy) offset_ys = -oy;

  pxiyi[idx + offset_xi + offset_yi] += m_SplatWeightMultiplication(rayValue, stepLengthInVoxel, voxelSize, lxc * lyc);
  pxsyi[idx + offset_xs + offset_yi] += m_SplatWeightMultiplication(rayValue, stepLengthInVoxel, voxelSize, lx * lyc);
  pxiys[idx + offset_xi + offset_ys] += m_SplatWeightMultiplication(rayValue, stepLengthInVoxel, voxelSize, lxc * ly);
  pxsys[idx + offset_xs + offset_ys] += m_SplatWeightMultiplication(rayValue, stepLengthInVoxel, voxelSize, lx * ly);
}


} // end namespace rtk

#endif<|MERGE_RESOLUTION|>--- conflicted
+++ resolved
@@ -136,13 +136,7 @@
 
   const unsigned int Dimension = TInputImage::ImageDimension;
   typename TInputImage::RegionType buffReg = this->GetInput(1)->GetBufferedRegion();
-<<<<<<< HEAD
-
-  int offsets[Dimension];
-  offsets[0] = this->GetInput(0)->GetNumberOfComponentsPerPixel();
-  for (unsigned int i=1; i<Dimension; i++)
-    offsets[i] = this->GetInput(0)->GetBufferedRegion().GetSize()[i-1] * offsets[i-1];
-=======
+
   buffReg.SetSize(Dimension-1,1);
 
   // Compute the best splitting axis
@@ -211,13 +205,13 @@
                                 TSplatWeightMultiplication>
 ::ThreadedGenerateData( const OutputImageRegionType& inputRegionForThread, ThreadIdType threadId )
 {
+  const unsigned int Dimension = TInputImage::ImageDimension;
+
   // Get the full buffered region in the input projections
-  const unsigned int Dimension = TInputImage::ImageDimension;
-  int offsets[3];
-  offsets[0] = 1;
-  offsets[1] = this->GetInput(0)->GetBufferedRegion().GetSize()[0];
-  offsets[2] = this->GetInput(0)->GetBufferedRegion().GetSize()[0] * this->GetInput(0)->GetBufferedRegion().GetSize()[1];
->>>>>>> 3dd32bc7
+  int offsets[Dimension];
+  offsets[0] = this->GetInput(0)->GetNumberOfComponentsPerPixel();
+  for (unsigned int i=1; i<Dimension; i++)
+    offsets[i] = this->GetInput(0)->GetBufferedRegion().GetSize()[i-1] * offsets[i-1];
 
   // The current thread will only work on a slab of the input projection data, one projection at a time
   // It will process the first half of its slab, wait for the other threads, and process the second half
@@ -282,7 +276,6 @@
 
       typename RBIFunctionType::VectorType stepMM, np, fp;
 
-
       // Go over each pixel of the projection
       for(unsigned int pix=0; pix<singleProjectionInputRegionForThread.GetNumberOfPixels(); pix++, itIn->Next())
         {
@@ -292,90 +285,10 @@
         //Set source
         rbi->SetRayOrigin( sourcePosition );
 
-<<<<<<< HEAD
-    // Test if there is an intersection
-    if( rbi->Evaluate(&dirVox[0]) &&
-        rbi->GetFarthestDistance()>=0. && // check if detector after the source
-        rbi->GetNearestDistance()<=1.)    // check if detector after or in the volume
-      {
-      // Clip the casting between source and pixel of the detector
-      rbi->SetNearestDistance ( std::max(rbi->GetNearestDistance() , 0.) );
-      rbi->SetFarthestDistance( std::min(rbi->GetFarthestDistance(), 1.) );
-
-      // Compute and sort intersections: (n)earest and (f)arthest (p)points
-      np = rbi->GetNearestPoint();
-      fp = rbi->GetFarthestPoint();
-      if(np[mainDir]>fp[mainDir])
-        std::swap(np, fp);
-
-      // Compute main nearest and farthest slice indices
-      const int ns = vnl_math_rnd( np[mainDir]);
-      const int fs = vnl_math_rnd( fp[mainDir]);
-
-      // Determine the other two directions
-      unsigned int notMainDirInf = (mainDir+1)%Dimension;
-      unsigned int notMainDirSup = (mainDir+2)%Dimension;
-      if(notMainDirInf>notMainDirSup)
-        std::swap(notMainDirInf, notMainDirSup);
-
-      const CoordRepType minx = rbi->GetBoxMin()[notMainDirInf];
-      const CoordRepType miny = rbi->GetBoxMin()[notMainDirSup];
-      const CoordRepType maxx = rbi->GetBoxMax()[notMainDirInf];
-      const CoordRepType maxy = rbi->GetBoxMax()[notMainDirSup];
-
-      // Init data pointers to first pixel of slice ns (i)nferior and (s)uperior (x|y) corner
-      const int offsetx = offsets[notMainDirInf];
-      const int offsety = offsets[notMainDirSup];
-      const int offsetz = offsets[mainDir];
-      OutputInternalPixelType *pxiyi, *pxsyi, *pxiys, *pxsys;
-
-      pxiyi = beginBuffer + ns * offsetz;
-      pxsyi = pxiyi + offsetx;
-      pxiys = pxiyi + offsety;
-      pxsys = pxsyi + offsety;
-
-      // Compute step size and go to first voxel
-      const CoordRepType residual = ns - np[mainDir];
-      const CoordRepType norm = 1/dirVox[mainDir];
-      const CoordRepType stepx = dirVox[notMainDirInf] * norm;
-      const CoordRepType stepy = dirVox[notMainDirSup] * norm;
-      CoordRepType currentx = np[notMainDirInf] + residual * stepx;
-      CoordRepType currenty = np[notMainDirSup] + residual * stepy;
-
-      // Compute voxel to millimeters conversion
-      stepMM[notMainDirInf] = this->GetInput(0)->GetSpacing()[notMainDirInf] * stepx;
-      stepMM[notMainDirSup] = this->GetInput(0)->GetSpacing()[notMainDirSup] * stepy;
-      stepMM[mainDir]       = this->GetInput(0)->GetSpacing()[mainDir];
-
-      if (fs == ns) //If the voxel is a corner, we can skip most steps
-        {
-          BilinearSplatOnBorders(itIn->Get(), fp[mainDir] - np[mainDir], stepMM.GetNorm(),
-                                  pxiyi, pxsyi, pxiys, pxsys, currentx, currenty,
-                                  offsetx, offsety, minx, miny, maxx, maxy);
-        }
-      else
-        {
-        // First step
-        BilinearSplatOnBorders(itIn->Get(), residual + 0.5, stepMM.GetNorm(),
-                               pxiyi, pxsyi, pxiys, pxsys, currentx, currenty,
-                               offsetx, offsety, minx, miny, maxx, maxy);
-
-        // Move to next main direction slice
-        pxiyi += offsetz;
-        pxsyi += offsetz;
-        pxiys += offsetz;
-        pxsys += offsetz;
-        currentx += stepx;
-        currenty += stepy;
-
-        // Middle steps
-        for(int i=ns+1; i<fs; i++)
-=======
         // Select main direction
         unsigned int mainDir = 0;
         typename RBIFunctionType::VectorType dirVoxAbs;
         for(unsigned int i=0; i<Dimension; i++)
->>>>>>> 3dd32bc7
           {
           dirVoxAbs[i] = vnl_math_abs( dirVox[i] );
           if(dirVoxAbs[i]>dirVoxAbs[mainDir])
@@ -416,7 +329,7 @@
           const int offsetx = offsets[notMainDirInf];
           const int offsety = offsets[notMainDirSup];
           const int offsetz = offsets[mainDir];
-          OutputPixelType *pxiyi, *pxsyi, *pxiys, *pxsys;
+          OutputInternalPixelType *pxiyi, *pxsyi, *pxiys, *pxsys;
 
           pxiyi = beginBuffer + ns * offsetz;
           pxsyi = pxiyi + offsetx;
