--- conflicted
+++ resolved
@@ -150,11 +150,7 @@
   typename VolumeSeriesType::Pointer pimg;
 
   // Process the projections in order
-<<<<<<< HEAD
   for (unsigned int slab = 0 ; slab < firstProjectionInSlabs.size(); slab++)
-=======
-  for (unsigned int proj = FirstProj; proj < FirstProj+NumberProjs; proj++)
->>>>>>> fe54ca0b
     {
     // Set the projection stack source
     sourceIndex[Dimension - 1] = firstProjectionInSlabs[slab];
