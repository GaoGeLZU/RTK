--- conflicted
+++ resolved
@@ -43,7 +43,6 @@
 public:
 
   /** Standard class typedefs. */
-<<<<<<< HEAD
   typedef LaplacianImageFilter                                                              Self;
   typedef itk::ImageToImageFilter< OutputImageType, OutputImageType>                        Superclass;
   typedef itk::SmartPointer< Self >                                                         Pointer;
@@ -53,15 +52,7 @@
                                                     typename OutputImageType::ValueType,
                                                     GradientImageType>                      GradientFilterType;
   typedef rtk::BackwardDifferenceDivergenceImageFilter<GradientImageType, OutputImageType>  DivergenceFilterType;
-=======
-  typedef LaplacianImageFilter                                                                       Self;
-  typedef itk::ImageToImageFilter< OutputImageType, OutputImageType>                                 Superclass;
-  typedef itk::SmartPointer< Self >                                                                  Pointer;
-  typedef typename OutputImageType::Pointer                                                          OutputImagePointer;
-  typedef rtk::ForwardDifferenceGradientImageFilter<OutputImageType>                                 GradientFilterType;
-  typedef rtk::BackwardDifferenceDivergenceImageFilter<typename GradientFilterType::OutputImageType> DivergenceFilterType;
->>>>>>> 7d318554
-
+  
   /** Method for creation through the object factory. */
   itkNewMacro(Self)
 
@@ -78,13 +69,8 @@
   /** Handle regions */
   void GenerateOutputInformation();
 
-<<<<<<< HEAD
   typename GradientFilterType::Pointer    m_Gradient;
   typename DivergenceFilterType::Pointer  m_Divergence;
-=======
-  typename GradientFilterType::Pointer   m_Gradient;
-  typename DivergenceFilterType::Pointer m_Divergence;
->>>>>>> 7d318554
 
 private:
   LaplacianImageFilter(const Self &); //purposely not implemented
