#=========================================================
# Propagate cmake options in a header file
configure_file (${CMAKE_CURRENT_SOURCE_DIR}/rtkConfiguration.h.in
  ${CMAKE_BINARY_DIR}/rtkConfiguration.h)
set (RTK_LIBRARIES RTK lpsolve55)
#=========================================================

#=========================================================
set(RTK_LIBRARY_FILES
            rtkHisImageIO.cxx
            rtkHisImageIOFactory.cxx
            rtkElektaSynergyGeometryReader.cxx
            rtkElektaXVI5GeometryXMLFile.cxx
            rtkDbf.cxx
            rtkHndImageIO.cxx
            rtkHndImageIOFactory.cxx
            rtkXimImageIO.cxx
            rtkXimImageIOFactory.cxx
            rtkVarianObiXMLFileReader.cxx
            rtkVarianObiGeometryReader.cxx
            rtkVarianProBeamXMLFileReader.cxx
            rtkVarianProBeamGeometryReader.cxx
            rtkEdfImageIO.cxx
            rtkEdfImageIOFactory.cxx
            rtkImagXImageIO.cxx
            rtkImagXImageIOFactory.cxx
            rtkDCMImagXImageIO.cxx
            rtkDCMImagXImageIOFactory.cxx
            rtkImagXXMLFileReader.cxx
            rtkThreeDCircularProjectionGeometry.cxx
            rtkReg23ProjectionGeometry.cxx
            rtkThreeDCircularProjectionGeometryXMLFile.cxx
            rtkDigisensGeometryXMLFileReader.cxx
            rtkDigisensGeometryReader.cxx
            rtkXRadGeometryReader.cxx
            rtkXRadImageIO.cxx
            rtkXRadImageIOFactory.cxx
            rtkIOFactories.cxx
            rtkOraXMLFileReader.cxx
            rtkOraGeometryReader.cxx
            rtkOraImageIO.cxx
            rtkOraImageIOFactory.cxx
            rtkConditionalMedianImageFilter.cxx
<<<<<<< HEAD
            rtkConvexShape.cxx
            rtkQuadricShape.cxx
            rtkBoxShape.cxx
            rtkIntersectionOfConvexShapes.cxx
            rtkGeometricPhantom.cxx
            rtkGeometricPhantomFileReader.cxx
            rtkForbildPhantomFileReader.cxx
            rtkSheppLoganPhantom.cxx
   )
=======
            rtkBioscanGeometryReader.cxx)
>>>>>>> 68fcd810

if(RTK_TIME_EACH_FILTER)
    set(RTK_LIBRARY_FILES
            ${RTK_LIBRARY_FILES}
            rtkGlobalTimer.cxx
            rtkGlobalTimerProbesCollector.cxx
            rtkWatcherForTimer.cxx
            rtkTimeProbesCollectorBase.cxx)
endif()
add_library(RTK ${RTK_LIBRARY_FILES})

target_link_libraries(RTK ${ITK_LIBRARIES})
target_link_libraries(RTK lpsolve55)
#=========================================================

#=========================================================
# Cuda library stuff
if (RTK_USE_CUDA)
  set (RTK_LIBRARIES ${RTK_LIBRARIES} rtkcuda ITKCudaCommon ${CUDA_CUDA_LIBRARY} ${CUDA_CUDART_LIBRARY} ${CUDA_CUFFT_LIBRARIES} ${CUDA_CUBLAS_LIBRARIES})
  set (rtkcuda_CUDA_FILES
       rtkCudaCropImageFilter.cu
       rtkCudaUtilities.cu
       rtkCudaFDKBackProjectionImageFilter.cu
       rtkCudaFFTConvolutionImageFilter.cu
       rtkCudaFDKWeightProjectionFilter.cu
       rtkCudaDisplacedDetectorImageFilter.cu
       rtkCudaParkerShortScanImageFilter.cu
       rtkCudaForwardProjectionImageFilter.cu
       rtkCudaBackProjectionImageFilter.cu
       rtkCudaSplatImageFilter.cu
       rtkCudaInterpolateImageFilter.cu
       rtkCudaWarpImageFilter.cu
       rtkCudaForwardWarpImageFilter.cu
       rtkCudaRayCastBackProjectionImageFilter.cu
       rtkCudaTotalVariationDenoisingBPDQImageFilter.cu
       rtkCudaLastDimensionTVDenoisingImageFilter.cu
       rtkCudaConstantVolumeSource.cu
       rtkCudaConstantVolumeSeriesSource.cu
       rtkCudaConjugateGradientImageFilter_3f.cu
       rtkCudaConjugateGradientImageFilter_4f.cu
       rtkCudaAverageOutOfROIImageFilter.cu
       rtkCudaLaplacianImageFilter.cu
       rtkCudaFirstOrderKernels.cu
       rtkCudaWarpForwardProjectionImageFilter.cu
       rtkCudaWarpBackProjectionImageFilter.cu
       rtkCudaCyclicDeformationImageFilter.cu
       rtkCudaLagCorrectionImageFilter.cu
       rtkCudaPolynomialGainCorrectionImageFilter.cu
       )
  # This is a fix for ITK4 to avoid too long cmd lines error
  # (http://www.itk.org/Bug/view.php?id=12198)
  if(WIN32)
    get_directory_property(dirInc INCLUDE_DIRECTORIES)
    find_path(itkMacroPath itkMacro.h ${dirInc})
    find_path(itkConfigurePath itkConfigure.h ${dirInc})
    find_path(rtkConfigurationPath rtkConfiguration.h ${dirInc})
    set_directory_properties(PROPERTIES INCLUDE_DIRECTORIES "${itkMacroPath};${itkConfigurePath};${rtkConfigurationPath}")
  endif()

  # This is a fix for when using Module_ITKVtkGlue
  # (https://gitlab.kitware.com/vtk/vtk/issues/15895)
  get_directory_property(defCom COMPILE_DEFINITIONS)
  set(defComSansVTK)
  foreach(def ${defCom})
    if(NOT def MATCHES "^vtk.*")
      list(APPEND defComSansVTK ${def})
    endif()
  endforeach()
  set_directory_properties(PROPERTIES COMPILE_DEFINITIONS "${defComSansVTK}")

  CUDA_COMPILE (rtkcuda_CUDA_WRAPPERS ${rtkcuda_CUDA_FILES})

  # Rollback to all includes
  if(WIN32)
    set_directory_properties(PROPERTIES INCLUDE_DIRECTORIES "${dirInc}")
  endif()

  # Rollback to all compile definitions
  set_directory_properties(PROPERTIES COMPILE_DEFINITIONS "${defCom}")

  add_library(rtkcuda
              rtkCudaFDKWeightProjectionFilter.cxx
              rtkCudaDisplacedDetectorImageFilter.cxx
              rtkCudaParkerShortScanImageFilter.cxx
              rtkCudaCropImageFilter.cxx
              rtkCudaFDKBackProjectionImageFilter.cxx
              rtkCudaFDKConeBeamReconstructionFilter.cxx
              rtkCudaIterativeFDKConeBeamReconstructionFilter.cxx
              rtkCudaBackProjectionImageFilter.cxx
              rtkCudaSplatImageFilter.cxx
              rtkCudaInterpolateImageFilter.cxx
              rtkCudaWarpImageFilter.cxx
              rtkCudaForwardWarpImageFilter.cxx
              rtkCudaRayCastBackProjectionImageFilter.cxx
              rtkCudaTotalVariationDenoisingBPDQImageFilter.cxx
              rtkCudaLastDimensionTVDenoisingImageFilter.cxx
              rtkCudaWarpForwardProjectionImageFilter.cxx
              rtkCudaWarpBackProjectionImageFilter.cxx
              rtkCudaConstantVolumeSource.cxx
              rtkCudaConstantVolumeSeriesSource.cxx
              rtkCudaConjugateGradientImageFilter_3f.cxx
              rtkCudaConjugateGradientImageFilter_4f.cxx
              rtkCudaAverageOutOfROIImageFilter.cxx
              rtkCudaLaplacianImageFilter.cxx
              rtkCudaCyclicDeformationImageFilter.cxx
              rtkCudaLagCorrectionImageFilter.cxx
              rtkCudaPolynomialGainCorrectionImageFilter.cxx
              ${rtkcuda_CUDA_WRAPPERS}
              ${rtkcuda_CUDA_FILES})
  set_target_properties (rtkcuda PROPERTIES LINKER_LANGUAGE CXX)
  target_link_libraries(rtkcuda ${CUDA_LIBRARIES} ${CUDA_cufft_LIBRARY} ${CUDA_cublas_LIBRARY} RTK ITKCudaCommon)
endif ()
#=========================================================

#=========================================================
# Installation code
if(NOT RTK_INSTALL_NO_DEVELOPMENT)
  # Generate RTKConfig.cmake for the install tree.
  set (RTK_USE_FILE "${CMAKE_INSTALL_PREFIX}/${RTK_INSTALL_PACKAGE_DIR}/UseRTK.cmake")
  set (RTK_INCLUDE_DIRS "${CMAKE_INSTALL_PREFIX}/${RTK_INSTALL_INCLUDE_DIR};${CMAKE_INSTALL_PREFIX}/${RTK_INSTALL_INCLUDE_DIR}/lpsolve")
  set (RTK_LIBRARY_DIRS "${CMAKE_INSTALL_PREFIX}/${RTK_INSTALL_LIB_DIR}")
  configure_file (${PROJECT_SOURCE_DIR}/cmake/RTKConfig.cmake.in ${RTK_BINARY_DIR}/CMakeFiles/RTKConfig.cmake @ONLY)
  configure_file (${PROJECT_SOURCE_DIR}/cmake/RTKConfigVersion.cmake.in ${RTK_BINARY_DIR}/CMakeFiles/RTKConfigVersion.cmake @ONLY)
  install(FILES ${RTK_BINARY_DIR}/CMakeFiles/RTKConfig.cmake
                ${RTK_BINARY_DIR}/CMakeFiles/RTKConfigVersion.cmake
                ${RTK_SOURCE_DIR}/cmake/UseRTK.cmake
          DESTINATION ${RTK_INSTALL_PACKAGE_DIR})

  # Include .h and .hxx files
  file(GLOB __files1 "${PROJECT_SOURCE_DIR}/code/*.h")
  file(GLOB __files2 "${PROJECT_SOURCE_DIR}/code/*.hxx")
  install(FILES ${__files1} ${__files2} ${RTK_BINARY_DIR}/rtkConfiguration.h
    DESTINATION ${RTK_INSTALL_INCLUDE_DIR}
    COMPONENT Development)
  if(RTK_USE_CUDA)
    file(GLOB __files3 "${PROJECT_SOURCE_DIR}/code/*.hcu")
    install(FILES ${__files3}
      DESTINATION ${RTK_INSTALL_INCLUDE_DIR}
      COMPONENT Development)
  endif()
endif()

if(NOT RTK_INSTALL_NO_LIBRARIES)
  install(TARGETS RTK
    RUNTIME DESTINATION ${RTK_INSTALL_RUNTIME_DIR} COMPONENT Runtime
    LIBRARY DESTINATION ${RTK_INSTALL_LIB_DIR} COMPONENT RuntimeLibraries
    ARCHIVE DESTINATION ${RTK_INSTALL_ARCHIVE_DIR} COMPONENT Development)

  if(RTK_USE_CUDA)
    install(TARGETS rtkcuda
      RUNTIME DESTINATION ${RTK_INSTALL_RUNTIME_DIR} COMPONENT Runtime
      LIBRARY DESTINATION ${RTK_INSTALL_LIB_DIR} COMPONENT RuntimeLibraries
      ARCHIVE DESTINATION ${RTK_INSTALL_ARCHIVE_DIR} COMPONENT Development)
  endif()
endif()
#=========================================================

set(RTK_LIBRARIES ${RTK_LIBRARIES} PARENT_SCOPE)<|MERGE_RESOLUTION|>--- conflicted
+++ resolved
@@ -41,7 +41,6 @@
             rtkOraImageIO.cxx
             rtkOraImageIOFactory.cxx
             rtkConditionalMedianImageFilter.cxx
-<<<<<<< HEAD
             rtkConvexShape.cxx
             rtkQuadricShape.cxx
             rtkBoxShape.cxx
@@ -50,10 +49,8 @@
             rtkGeometricPhantomFileReader.cxx
             rtkForbildPhantomFileReader.cxx
             rtkSheppLoganPhantom.cxx
+            rtkBioscanGeometryReader.cxx
    )
-=======
-            rtkBioscanGeometryReader.cxx)
->>>>>>> 68fcd810
 
 if(RTK_TIME_EACH_FILTER)
     set(RTK_LIBRARY_FILES
