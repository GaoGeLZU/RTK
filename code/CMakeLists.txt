--- conflicted
+++ resolved
@@ -33,9 +33,7 @@
             rtkXRadImageIO.cxx
             rtkXRadImageIOFactory.cxx
             rtkIOFactories.cxx
-<<<<<<< HEAD
-            rtkConvertEllipsoidToQuadricParametersFunction.cxx
-            rtkDrawSpatialObject.cxx)
+            rtkConvertEllipsoidToQuadricParametersFunction.cxx)
 IF(RTK_TIME_EACH_FILTER)
     SET(RTK_LIBRARY_FILES
             ${RTK_LIBRARY_FILES}
@@ -45,10 +43,6 @@
             rtkTimeProbesCollectorBase.cxx)
 ENDIF()
 ADD_LIBRARY(RTK ${RTK_LIBRARY_FILES})
-=======
-            rtkConvertEllipsoidToQuadricParametersFunction.cxx            
-            )
->>>>>>> 1402588e
 
 TARGET_LINK_LIBRARIES(RTK ${ITK_LIBRARIES})
 TARGET_LINK_LIBRARIES(RTK lpsolve55)
