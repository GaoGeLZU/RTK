--- conflicted
+++ resolved
@@ -7,53 +7,6 @@
 
 #=========================================================
 set(RTK_LIBRARY_FILES
-<<<<<<< HEAD
-    rtkHisImageIO.cxx
-    rtkHisImageIOFactory.cxx
-    rtkElektaSynergyGeometryReader.cxx
-    rtkElektaXVI5GeometryXMLFile.cxx
-    rtkDbf.cxx
-    rtkHndImageIO.cxx
-    rtkHndImageIOFactory.cxx
-    rtkXimImageIO.cxx
-    rtkXimImageIOFactory.cxx
-    rtkVarianObiXMLFileReader.cxx
-    rtkVarianObiGeometryReader.cxx
-    rtkVarianProBeamXMLFileReader.cxx
-    rtkVarianProBeamGeometryReader.cxx
-    rtkEdfImageIO.cxx
-    rtkEdfImageIOFactory.cxx
-    rtkImagXImageIO.cxx
-    rtkImagXImageIOFactory.cxx
-    rtkDCMImagXImageIO.cxx
-    rtkDCMImagXImageIOFactory.cxx
-    rtkImagXXMLFileReader.cxx
-    rtkThreeDCircularProjectionGeometry.cxx
-    rtkReg23ProjectionGeometry.cxx
-    rtkThreeDCircularProjectionGeometryXMLFile.cxx
-    rtkGeometricPhantomFileReader.cxx
-    rtkDigisensGeometryXMLFileReader.cxx
-    rtkDigisensGeometryReader.cxx
-    rtkXRadGeometryReader.cxx
-    rtkXRadImageIO.cxx
-    rtkXRadImageIOFactory.cxx
-    rtkIOFactories.cxx
-    rtkConvertEllipsoidToQuadricParametersFunction.cxx
-    rtkDrawQuadricSpatialObject.cxx
-    rtkOraXMLFileReader.cxx
-    rtkOraGeometryReader.cxx
-    rtkOraImageIO.cxx
-    rtkOraImageIOFactory.cxx
-    rtkJosephForwardProjectionImageFilter.cxx
-    rtkJosephBackProjectionImageFilter.cxx
-    rtkConjugateGradientConeBeamReconstructionFilter.cxx
-    rtkReconstructionConjugateGradientOperator.cxx
-    rtkIterativeConeBeamReconstructionFilter.cxx
-    rtkConjugateGradientGetR_kPlusOneImageFilter.cxx
-    rtkConditionalMedianImageFilter.cxx
-    rtkSumOfSquaresImageFilter.cxx
-    rtkImageRegionSplitterArbitraryDimension.cxx)
-=======
             rtkHisImageIO.cxx
             rtkHisImageIOFactory.cxx
             rtkElektaSynergyGeometryReader.cxx
@@ -97,8 +50,16 @@
             rtkForbildPhantomFileReader.cxx
             rtkSheppLoganPhantom.cxx
             rtkBioscanGeometryReader.cxx
+            rtkJosephForwardProjectionImageFilter.cxx
+			rtkJosephBackProjectionImageFilter.cxx
+			rtkConjugateGradientConeBeamReconstructionFilter.cxx
+			rtkReconstructionConjugateGradientOperator.cxx
+			rtkIterativeConeBeamReconstructionFilter.cxx
+			rtkConjugateGradientGetR_kPlusOneImageFilter.cxx
+			rtkConditionalMedianImageFilter.cxx
+			rtkSumOfSquaresImageFilter.cxx
+			rtkImageRegionSplitterArbitraryDimension.cxx
    )
->>>>>>> e2be3217
 
 if(RTK_TIME_EACH_FILTER)
     set(RTK_LIBRARY_FILES
