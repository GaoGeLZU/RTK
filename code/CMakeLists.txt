#=========================================================
# Propagate cmake options in a header file
CONFIGURE_FILE (${CMAKE_CURRENT_SOURCE_DIR}/rtkConfiguration.h.in
  ${CMAKE_BINARY_DIR}/rtkConfiguration.h)
SET (RTK_LIBRARIES RTK lpsolve55)
#=========================================================

#=========================================================
ADD_LIBRARY(RTK
            rtkHisImageIO.cxx
            rtkHisImageIOFactory.cxx
            rtkElektaSynergyGeometryReader.cxx
            rtkDbf.cxx
            rtkHndImageIO.cxx
            rtkHndImageIOFactory.cxx
            rtkVarianObiXMLFileReader.cxx
            rtkVarianObiGeometryReader.cxx
            rtkEdfImageIO.cxx
            rtkEdfImageIOFactory.cxx
            rtkImagXImageIO.cxx
            rtkImagXImageIOFactory.cxx
            rtkDCMImagXImageIO.cxx
            rtkDCMImagXImageIOFactory.cxx
            rtkImagXXMLFileReader.cxx
            rtkThreeDCircularProjectionGeometry.cxx
            rtkReg23ProjectionGeometry.cxx
            rtkThreeDCircularProjectionGeometryXMLFile.cxx
            rtkGeometricPhantomFileReader.cxx
            rtkDigisensGeometryXMLFileReader.cxx
            rtkDigisensGeometryReader.cxx
            rtkXRadGeometryReader.cxx
            rtkXRadImageIO.cxx
            rtkXRadImageIOFactory.cxx
            rtkIOFactories.cxx
            rtkConvertEllipsoidToQuadricParametersFunction.cxx)

TARGET_LINK_LIBRARIES(RTK ${ITK_LIBRARIES})
TARGET_LINK_LIBRARIES(RTK lpsolve55)
#=========================================================

#=========================================================
# OpenCL library stuff
IF(RTK_USE_OPENCL)
  SET(RTK_LIBRARIES ${RTK_LIBRARIES} rtkopencl)
  ADD_LIBRARY(rtkopencl
              rtkOpenCLUtilities.cxx
              rtkOpenCLFDKBackProjectionImageFilter.cxx)
  TARGET_LINK_LIBRARIES(rtkopencl ${OPENCL_LIBRARIES} ${ITK_LIBRARIES})

  FILE(GLOB openclSRCs RELATIVE ${CMAKE_CURRENT_SOURCE_DIR} *.cl)
  ADD_CUSTOM_TARGET(openclSRCCopy ALL COMMENT "Copying OpenCL source files")
  FOREACH(openclSRC ${openclSRCs})
    ADD_CUSTOM_COMMAND(TARGET openclSRCCopy
                       COMMAND ${CMAKE_COMMAND} -E copy ${CMAKE_CURRENT_SOURCE_DIR}/${openclSRC}
                                                        ${RTK_BINARY_DIR}/${openclSRC})
  ENDFOREACH(openclSRC)
  ADD_DEPENDENCIES(rtkopencl openclSRCCopy)
ENDIF(RTK_USE_OPENCL)
#=========================================================

#=========================================================
# Cuda library stuff
IF (RTK_USE_CUDA)
  SET (RTK_LIBRARIES ${RTK_LIBRARIES} rtkcuda)
  SET (rtkcuda_CUDA_FILES
       rtkCudaCropImageFilter.cu
       rtkCudaUtilities.cu
       rtkCudaFDKBackProjectionImageFilter.cu
       rtkCudaFFTConvolutionImageFilter.cu
       rtkCudaFDKWeightProjectionFilter.cu
       rtkCudaDisplacedDetectorImageFilter.cu
       rtkCudaParkerShortScanImageFilter.cu
       rtkCudaForwardProjectionImageFilter.cu
       rtkCudaBackProjectionImageFilter.cu
       rtkCudaSplatImageFilter.cu
       rtkCudaInterpolateImageFilter.cu
       rtkCudaWarpImageFilter.cu
       rtkCudaForwardWarpImageFilter.cu
       rtkCudaRayCastBackProjectionImageFilter.cu
       rtkCudaTotalVariationDenoisingBPDQImageFilter.cu
       rtkCudaLastDimensionTVDenoisingImageFilter.cu
       rtkCudaConstantVolumeSource.cu
       rtkCudaConstantVolumeSeriesSource.cu
       rtkCudaConjugateGradientImageFilter_3f.cu
       rtkCudaConjugateGradientImageFilter_4f.cu)
  # This is a fix for ITK4 to avoid too long cmd lines error
  # (http://www.itk.org/Bug/view.php?id=12198)
  IF(WIN32)
    GET_DIRECTORY_PROPERTY(dirInc INCLUDE_DIRECTORIES)
    FIND_PATH(itkMacroPath itkMacro.h ${dirInc})
    FIND_PATH(itkConfigurePath itkConfigure.h ${dirInc})
    FIND_PATH(rtkConfigurationPath rtkConfiguration.h ${dirInc})
    SET_DIRECTORY_PROPERTIES(PROPERTIES INCLUDE_DIRECTORIES "${itkMacroPath};${itkConfigurePath};${rtkConfigurationPath}")
  ENDIF()

  CUDA_COMPILE (rtkcuda_CUDA_WRAPPERS ${rtkcuda_CUDA_FILES})

  # Rollback to all includes
  IF(WIN32)
    SET_DIRECTORY_PROPERTIES(PROPERTIES INCLUDE_DIRECTORIES "${dirInc}")
  ENDIF()

  ADD_LIBRARY(rtkcuda
              rtkCudaFDKWeightProjectionFilter.cxx
              rtkCudaDisplacedDetectorImageFilter.cxx
              rtkCudaParkerShortScanImageFilter.cxx
              rtkCudaCropImageFilter.cxx
              rtkCudaFDKBackProjectionImageFilter.cxx
              rtkCudaFDKConeBeamReconstructionFilter.cxx
              rtkCudaBackProjectionImageFilter.cxx
	      rtkCudaSplatImageFilter.cxx
	      rtkCudaInterpolateImageFilter.cxx
	      rtkCudaWarpImageFilter.cxx
	      rtkCudaForwardWarpImageFilter.cxx
	      rtkCudaRayCastBackProjectionImageFilter.cxx
	      rtkCudaTotalVariationDenoisingBPDQImageFilter.cxx
	      rtkCudaLastDimensionTVDenoisingImageFilter.cxx
	      rtkCudaConstantVolumeSource.cxx
	      rtkCudaConstantVolumeSeriesSource.cxx
<<<<<<< HEAD
=======
              rtkCudaConjugateGradientImageFilter_3f.cxx
              rtkCudaConjugateGradientImageFilter_4f.cxx
>>>>>>> 730a5f06
	      ${rtkcuda_CUDA_WRAPPERS}
              ${rtkcuda_CUDA_FILES})
  SET_TARGET_PROPERTIES (rtkcuda PROPERTIES LINKER_LANGUAGE CXX)
  TARGET_LINK_LIBRARIES(rtkcuda ${CUDA_LIBRARIES} ${CUDA_cufft_LIBRARY} ${CUDA_cublas_LIBRARY} RTK ITKCudaCommon)
ENDIF (RTK_USE_CUDA)
#=========================================================

#=========================================================
# Installation code
IF(NOT RTK_INSTALL_NO_DEVELOPMENT)
  # Generate RTKConfig.cmake for the install tree.
  SET (RTK_USE_FILE "${CMAKE_INSTALL_PREFIX}/${RTK_INSTALL_PACKAGE_DIR}/UseRTK.cmake")
  SET (RTK_INCLUDE_DIRS "${CMAKE_INSTALL_PREFIX}/${RTK_INSTALL_INCLUDE_DIR};${CMAKE_INSTALL_PREFIX}/${RTK_INSTALL_INCLUDE_DIR}/lpsolve")
  SET (RTK_LIBRARY_DIRS "${CMAKE_INSTALL_PREFIX}/${RTK_INSTALL_LIB_DIR}")
  CONFIGURE_FILE (${PROJECT_SOURCE_DIR}/cmake/RTKConfig.cmake.in ${RTK_BINARY_DIR}/CMakeFiles/RTKConfig.cmake @ONLY)
  INSTALL(FILES ${RTK_BINARY_DIR}/CMakeFiles/RTKConfig.cmake
                ${RTK_SOURCE_DIR}/cmake/UseRTK.cmake
          DESTINATION ${RTK_INSTALL_PACKAGE_DIR})

  # Include .h and .txx files
  FILE(GLOB __files1 "${PROJECT_SOURCE_DIR}/code/*.h")
  FILE(GLOB __files2 "${PROJECT_SOURCE_DIR}/code/*.txx")
  INSTALL(FILES ${__files1} ${__files2} ${RTK_BINARY_DIR}/rtkConfiguration.h
    DESTINATION ${RTK_INSTALL_INCLUDE_DIR}
    COMPONENT Development)
ENDIF(NOT RTK_INSTALL_NO_DEVELOPMENT)

IF(NOT RTK_INSTALL_NO_LIBRARIES)
  INSTALL(TARGETS RTK
    RUNTIME DESTINATION ${RTK_INSTALL_RUNTIME_DIR} COMPONENT Runtime
    LIBRARY DESTINATION ${RTK_INSTALL_LIB_DIR} COMPONENT RuntimeLibraries
    ARCHIVE DESTINATION ${RTK_INSTALL_ARCHIVE_DIR} COMPONENT Development)

  IF(RTK_USE_CUDA)
    INSTALL(TARGETS rtkcuda
      RUNTIME DESTINATION ${RTK_INSTALL_RUNTIME_DIR} COMPONENT Runtime
      LIBRARY DESTINATION ${RTK_INSTALL_LIB_DIR} COMPONENT RuntimeLibraries
      ARCHIVE DESTINATION ${RTK_INSTALL_ARCHIVE_DIR} COMPONENT Development)
  ENDIF(RTK_USE_CUDA)

  IF(OPENCL_FOUND)
    INSTALL(TARGETS rtkopencl
      RUNTIME DESTINATION ${RTK_INSTALL_RUNTIME_DIR} COMPONENT Runtime
      LIBRARY DESTINATION ${RTK_INSTALL_LIB_DIR} COMPONENT RuntimeLibraries
      ARCHIVE DESTINATION ${RTK_INSTALL_ARCHIVE_DIR} COMPONENT Development)
  ENDIF(OPENCL_FOUND)
ENDIF(NOT RTK_INSTALL_NO_LIBRARIES)
#=========================================================

SET(RTK_LIBRARIES ${RTK_LIBRARIES} PARENT_SCOPE)<|MERGE_RESOLUTION|>--- conflicted
+++ resolved
@@ -117,11 +117,8 @@
 	      rtkCudaLastDimensionTVDenoisingImageFilter.cxx
 	      rtkCudaConstantVolumeSource.cxx
 	      rtkCudaConstantVolumeSeriesSource.cxx
-<<<<<<< HEAD
-=======
               rtkCudaConjugateGradientImageFilter_3f.cxx
               rtkCudaConjugateGradientImageFilter_4f.cxx
->>>>>>> 730a5f06
 	      ${rtkcuda_CUDA_WRAPPERS}
               ${rtkcuda_CUDA_FILES})
   SET_TARGET_PROPERTIES (rtkcuda PROPERTIES LINKER_LANGUAGE CXX)
