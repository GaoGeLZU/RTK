--- conflicted
+++ resolved
@@ -273,12 +273,8 @@
   cudaMemcpyToSymbol(c_tStep, &t_step, sizeof(float));
 
   // Calling kernel
-<<<<<<< HEAD
   kernel_forwardProject <<< dimGrid, dimBlock >>> (dev_proj);
 
-=======
-  kernel_forwardProject <<< dimGrid, dimBlock >>> (dev_proj, sourcePos, projSize, t_step, boxMin, boxMax, dev_spacing);
->>>>>>> 32084ec5
   CUDA_CHECK_ERROR;
 
   // Unbind the volume and matrix textures
