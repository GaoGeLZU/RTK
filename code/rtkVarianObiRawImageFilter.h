--- conflicted
+++ resolved
@@ -110,11 +110,7 @@
 
 protected:
   VarianObiRawImageFilter();
-<<<<<<< HEAD
   ~VarianObiRawImageFilter() {}
-=======
-  ~VarianObiRawImageFilter() ITK_OVERRIDE {}
->>>>>>> 074a9377
 
 private:
   VarianObiRawImageFilter(const Self&); //purposely not implemented
